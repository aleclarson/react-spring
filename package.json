{
  "name": "react-spring",
  "version": "5.6.8",
  "description": "Animate React with ease",
  "main": "dist/web.cjs.js",
  "module": "dist/web.js",
  "typings": "index.d.ts",
  "files": [
    "dist",
    "src",
    "API.md",
    "index.d.ts"
  ],
  "sideEffects": false,
  "scripts": {
    "prebuild": "rimraf dist",
    "build": "rollup -c",
    "prepare": "npm run build",
    "test": "jest",
    "test:ts": "tsc --noEmit",
    "postinstall": "node -e \"console.log('\\u001b[35m\\u001b[1mEnjoy react-spring? You can now donate to our open collective:\\u001b[22m\\u001b[39m\\n > \\u001b[34mhttps://opencollective.com/react-spring/donate\\u001b[0m')\"",
<<<<<<< HEAD
    "storybook": "start-storybook -p 9001 -c .storybook"
=======
    "docz": "docz dev",
    "docz:build": "docz build"
>>>>>>> c4de57ef
  },
  "husky": {
    "hooks": {
      "pre-commit": "lint-staged"
    }
  },
  "prettier": {
    "semi": false,
    "trailingComma": "es5",
    "singleQuote": true,
    "jsxBracketSameLine": true,
    "tabWidth": 2,
    "printWidth": 80
  },
  "lint-staged": {
    "*.{js,md}": [
      "prettier --write",
      "git add"
    ]
  },
  "repository": {
    "type": "git",
    "url": "git+https://github.com/drcmda/react-spring.git"
  },
  "keywords": [
    "react",
    "motion",
    "animated",
    "animation",
    "spring"
  ],
  "author": "Paul Henschel",
  "license": "MIT",
  "bugs": {
    "url": "https://github.com/drcmda/react-spring/issues"
  },
  "homepage": "https://github.com/drcmda/react-spring#readme",
  "devDependencies": {
<<<<<<< HEAD
    "@babel/core": "7.0.0-beta.51",
    "@babel/plugin-transform-runtime": "^7.0.0-beta.51",
    "@babel/preset-env": "7.0.0-beta.51",
    "@babel/preset-react": "7.0.0-beta.51",
    "@babel/preset-stage-3": "^7.0.0-beta.51",
    "@storybook/addon-knobs": "^3.4.10",
    "@storybook/react": "^3.4.10",
=======
    "@babel/core": "^7.0.0-rc.2",
    "@babel/plugin-proposal-class-properties": "^7.0.0-rc.2",
    "@babel/plugin-transform-modules-commonjs": "^7.0.0-rc.2",
    "@babel/plugin-transform-runtime": "^7.0.0-rc.2",
    "@babel/preset-env": "^7.0.0-rc.2",
    "@babel/preset-react": "^7.0.0-rc.2",
>>>>>>> c4de57ef
    "@types/react": "^16.4.6",
    "babel-core": "7.0.0-bridge.0",
    "babel-jest": "^23.4.2",
    "babel-plugin-transform-react-remove-prop-types": "0.4.15",
    "docz": "^0.10.3",
    "docz-theme-default": "^0.10.3",
    "enzyme": "^3.4.4",
    "enzyme-adapter-react-16": "^1.2.0",
    "enzyme-to-json": "^3.3.4",
    "husky": "^1.0.0-rc.13",
    "jest": "^23.5.0",
    "lint-staged": "^7.2.2",
    "mock-raf": "^1.0.0",
    "prettier": "^1.14.2",
    "react": "^16.4.1",
    "react-dom": "^16.4.1",
    "react-test-renderer": "^16.4.2",
    "react-testing-library": "^5.0.0",
    "rimraf": "2.6.2",
    "rollup": "0.64.1",
    "rollup-plugin-babel": "^4.0.0-beta.8",
    "rollup-plugin-commonjs": "^9.1.5",
    "rollup-plugin-node-resolve": "^3.3.0",
    "rollup-plugin-size-snapshot": "^0.6.1",
    "rollup-plugin-uglify": "^4.0.0",
    "slash": "^2.0.0",
    "typescript": "^2.9.2"
  },
  "peerDependencies": {
    "prop-types": "15.x.x",
    "react": ">= 16.4.0",
    "react-dom": ">= 16.4.0"
  },
  "dependencies": {
    "@babel/runtime": "7.0.0-rc.2"
  },
  "jest": {
    "setupFiles": [
      "./tests/jest.setup.js"
    ],
    "testPathIgnorePatterns": [
      "/node_modules/",
      "jest"
    ],
    "testRegex": "test.js$",
    "snapshotSerializers": [
      "enzyme-to-json/serializer"
    ],
    "coverageDirectory": "./coverage/",
    "collectCoverage": true
  },
  "collective": {
    "type": "opencollective",
    "url": "https://opencollective.com/react-spring"
  }
}<|MERGE_RESOLUTION|>--- conflicted
+++ resolved
@@ -19,12 +19,9 @@
     "test": "jest",
     "test:ts": "tsc --noEmit",
     "postinstall": "node -e \"console.log('\\u001b[35m\\u001b[1mEnjoy react-spring? You can now donate to our open collective:\\u001b[22m\\u001b[39m\\n > \\u001b[34mhttps://opencollective.com/react-spring/donate\\u001b[0m')\"",
-<<<<<<< HEAD
-    "storybook": "start-storybook -p 9001 -c .storybook"
-=======
+    "storybook": "start-storybook -p 9001 -c .storybook",
     "docz": "docz dev",
     "docz:build": "docz build"
->>>>>>> c4de57ef
   },
   "husky": {
     "hooks": {
@@ -63,22 +60,12 @@
   },
   "homepage": "https://github.com/drcmda/react-spring#readme",
   "devDependencies": {
-<<<<<<< HEAD
-    "@babel/core": "7.0.0-beta.51",
-    "@babel/plugin-transform-runtime": "^7.0.0-beta.51",
-    "@babel/preset-env": "7.0.0-beta.51",
-    "@babel/preset-react": "7.0.0-beta.51",
-    "@babel/preset-stage-3": "^7.0.0-beta.51",
-    "@storybook/addon-knobs": "^3.4.10",
-    "@storybook/react": "^3.4.10",
-=======
     "@babel/core": "^7.0.0-rc.2",
     "@babel/plugin-proposal-class-properties": "^7.0.0-rc.2",
     "@babel/plugin-transform-modules-commonjs": "^7.0.0-rc.2",
     "@babel/plugin-transform-runtime": "^7.0.0-rc.2",
     "@babel/preset-env": "^7.0.0-rc.2",
     "@babel/preset-react": "^7.0.0-rc.2",
->>>>>>> c4de57ef
     "@types/react": "^16.4.6",
     "babel-core": "7.0.0-bridge.0",
     "babel-jest": "^23.4.2",
