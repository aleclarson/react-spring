--- conflicted
+++ resolved
@@ -3,7 +3,7 @@
   useRef,
   useImperativeMethods,
   useEffect,
-  useCallback
+  useCallback,
 } from 'react'
 import Ctrl from '../animated/Controller'
 import { callProp } from '../shared/helpers'
@@ -16,19 +16,10 @@
   const isFn = typeof args === 'function'
   const { onRest, onKeyframesHalt, ...props } = callProp(args)
   // The controller maintains the animation values, starts and tops animations
-<<<<<<< HEAD
-  const [ctrl] = useState(() => new Ctrl(props))
-  useEffect(
-    () => () => {
-      console.log('sp')
-      ctrl.destroy()
-    },
-    []
-=======
   const [ctrl] = useState(() =>
     type === 'keyframe' ? new KCtrl(props) : new Ctrl(props)
->>>>>>> 8a5e48eb
   )
+  useEffect(() => () => ctrl.destroy(), [])
   // Define onEnd callbacks and resolvers
   const endResolver = useRef(null)
   const onHalt = ({ finished }) => {
@@ -42,13 +33,13 @@
   useImperativeMethods(props.ref, () => ({
     start: resolve =>
       void ((endResolver.current = resolve), ctrl.start(onHalt)),
-    get isActive () {
+    get isActive() {
       return ctrl.isActive
     },
     stop: (finished = false, resolve) => {
       ctrl.stop(finished)
       resolve && resolve()
-    }
+    },
   }))
 
   // Defines the hooks setter, which updates the controller
