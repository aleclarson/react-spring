--- conflicted
+++ resolved
@@ -1,5 +1,4 @@
 import React from 'react'
-import ReactDOM from 'react-dom'
 import PropTypes from 'prop-types'
 import Animated from './animated/targets/react-dom'
 import SpringAnimation from './animated/SpringAnimation'
@@ -18,7 +17,6 @@
 export { config, template, animated, interpolate }
 
 export default class Spring extends React.PureComponent {
-<<<<<<< HEAD
   static propTypes = {
     to: PropTypes.oneOfType([PropTypes.object, PropTypes.func]),
     from: PropTypes.object,
@@ -37,6 +35,7 @@
       PropTypes.arrayOf(PropTypes.string),
     ]),
     impl: PropTypes.func,
+    inject: PropTypes.func,
   }
 
   static defaultProps = {
@@ -49,26 +48,51 @@
     impl: SpringAnimation,
   }
 
-  constructor(props) {
-    super()
-    this._defaultAnimation = new Animated.Value(0)
-    this._animations = {}
-    this._updateProps(props, false)
-  }
-
-  _updateProps(
-    { impl, from, to, config, attach, immediate, reset, onFrame, onRest },
-    start = false
-  ) {
+  state = { props: undefined }
+  defaultAnimation = new Animated.Value(0)
+  animations = {}
+
+  componentWillUnmount() {
+    this.stop()
+  }
+
+  componentWillMount() {
+    this.updatePropsAsync(this.props)
+  }
+
+  componentWillReceiveProps(props) {
+    this.updatePropsAsync(props)
+  }
+
+  updatePropsAsync(props) {
+    return props.inject
+      ? props.inject(props).then(props => this.updateProps(props))
+      : this.updateProps(props)
+  }
+
+  updateProps(props) {
+    const {
+      impl,
+      from,
+      to,
+      config,
+      attach,
+      immediate,
+      reset,
+      onFrame,
+      onRest,
+      inject,
+    } = props
     const allProps = Object.entries({ ...from, ...to })
-    const defaultAnimationValue = this._defaultAnimation._value
-
-    this._interpolators = {}
-    this._defaultAnimation.setValue(0)
-    this._animations = allProps.reduce((acc, [name, value], i) => {
+    const defaultAnimationValue = this.defaultAnimation._value
+
+    this.defaultAnimation.setValue(0)
+    this.interpolators = {}
+    this.animations = allProps.reduce((acc, [name, value], i) => {
       const entry =
-        (reset === false && this._animations[name]) ||
-        (this._animations[name] = {})
+        (reset === false && this.animations[name]) ||
+        (this.animations[name] = {})
+
       let isNumber = typeof value === 'number'
       let isArray = !isNumber && Array.isArray(value)
       let fromValue = from[name] !== undefined ? from[name] : value
@@ -77,11 +101,11 @@
       if (isNumber && attach) {
         // Attach value to target animation
         const target = attach(this)
-        const targetAnimation = target && target._animations[name]
+        const targetAnimation = target && target.animations[name]
         if (targetAnimation) toValue = targetAnimation.animation
       }
 
-      if (isNumber) {
+      if (isNumber || toValue === 'auto') {
         // Create animated value
         entry.animation = entry.interpolation =
           entry.animation || new Animated.Value(fromValue)
@@ -94,10 +118,10 @@
         const previous =
           entry.interpolation &&
           entry.interpolation._interpolation(defaultAnimationValue)
-        entry.animation = this._defaultAnimation
-        entry.interpolation = this._defaultAnimation.interpolate({
-          inputRange: [0, 1],
-          outputRange: [previous !== undefined ? previous : fromValue, value],
+        entry.animation = this.defaultAnimation
+        entry.interpolation = this.defaultAnimation.interpolate({
+          range: [0, 1],
+          output: [previous !== undefined ? previous : fromValue, value],
         })
       }
 
@@ -112,9 +136,9 @@
           impl
         ).start(props => {
           if (props.finished) {
-            this._animations[name].stopped = true
+            this.animations[name].stopped = true
             if (
-              Object.values(this._animations).every(
+              Object.values(this.animations).every(
                 animation => animation.stopped
               )
             ) {
@@ -130,53 +154,46 @@
         entry.animation.stopAnimation()
       }
 
-      this._interpolators[name] = entry.interpolation
+      this.interpolators[name] = entry.interpolation
       return { ...acc, [name]: entry }
     }, {})
 
-    if (start) this.start()
-
-    var oldPropsAnimated = this._propsAnimated
-    this._propsAnimated = new Animated.AnimatedProps(
-      this._interpolators,
+    const oldAnimatedProps = this.animatedProps
+    this.animatedProps = new Animated.AnimatedProps(
+      this.interpolators,
       this.callback
     )
-    oldPropsAnimated && oldPropsAnimated.__detach()
-  }
-
-  start(props = this.props) {
+    oldAnimatedProps && oldAnimatedProps.__detach()
+
+    if (inject) this.forceUpdate()
+    this.start()
+  }
+
+  start() {
     return new Promise(res =>
-      Object.values(this._animations).forEach(animation => animation.start(res))
+      this.getAnimations().forEach(animation => animation.start(res))
     )
   }
 
   stop() {
-    Object.values(this._animations).forEach(animation => animation.stop())
-  }
-
-  update(props) {
-    this._updateProps({ ...this.props, ...props }, true)
+    this.getAnimations().forEach(animation => animation.stop())
   }
 
   callback = () => {
-    if (this.props.onFrame) this.props.onFrame(this._propsAnimated.__getValue())
+    if (this.props.onFrame) this.props.onFrame(this.animatedProps.__getValue())
     !this.props.native && this.forceUpdate()
   }
 
-  componentWillReceiveProps(props) {
-    this._updateProps(props, true)
-  }
-
-  componentDidMount() {
-    this.start()
-  }
-
-  componentWillUnmount() {
-    this.stop()
+  getAnimations() {
+    return Object.values(this.animations)
   }
 
   getValues() {
-    return this._propsAnimated.__getValue()
+    return this.animatedProps ? this.animatedProps.__getValue() : {}
+  }
+
+  getAnimatedValues() {
+    return this.props.native ? this.interpolators : this.getValues()
   }
 
   getForwardProps() {
@@ -198,160 +215,16 @@
   }
 
   render() {
-    const { native, children, render } = this.props
-    let animatedProps = {
-      ...(native ? this._interpolators : this._propsAnimated.__getValue()),
-      ...this.getForwardProps(),
-=======
-    static propTypes = {
-        to: PropTypes.oneOfType([PropTypes.object, PropTypes.func]),
-        from: PropTypes.object,
-        config: PropTypes.object,
-        native: PropTypes.bool,
-        onRest: PropTypes.func,
-        onFrame: PropTypes.func,
-        children: PropTypes.oneOfType([PropTypes.func, PropTypes.arrayOf(PropTypes.func)]),
-        render: PropTypes.func,
-        reset: PropTypes.bool,
-        immediate: PropTypes.oneOfType([PropTypes.bool, PropTypes.arrayOf(PropTypes.string)]),
-        impl: PropTypes.func,
-    }
-    static defaultProps = {
-        from: {},
-        to: {},
-        config: config.default,
-        native: false,
-        immediate: false,
-        reset: false,
-        impl: SpringAnimation,
-    }
-
-    state = { props: undefined }
-    defaultAnimation = new Animated.Value(0)
-    animations = {}
-
-    componentWillUnmount() {
-        this.stop()
-    }
-
-    componentWillMount() {
-        this.updatePropsAsync(this.props)
-    }
-
-    componentWillReceiveProps(props) {
-        this.updatePropsAsync(props)
-    }
-
-    updatePropsAsync(props) {
-        return props.inject ? props.inject(props).then(props => this.updateProps(props)) : this.updateProps(props)
-    }
-
-    updateProps(props) {
-        const { impl, from, to, config, attach, immediate, reset, onFrame, onRest, inject } = props
-        const allProps = Object.entries({ ...from, ...to })
-        const defaultAnimationValue = this.defaultAnimation._value
-
-        this.defaultAnimation.setValue(0)
-        this.interpolators = {}
-        this.animations = allProps.reduce((acc, [name, value], i) => {
-            const entry = (reset === false && this.animations[name]) || (this.animations[name] = {})
-
-            let isNumber = typeof value === 'number'
-            let isArray = !isNumber && Array.isArray(value)
-            let fromValue = from[name] !== undefined ? from[name] : value
-            let toValue = isNumber || isArray ? value : 1
-
-            if (isNumber && attach) {
-                // Attach value to target animation
-                const target = attach(this)
-                const targetAnimation = target && target.animations[name]
-                if (targetAnimation) toValue = targetAnimation.animation
-            }
-
-            if (isNumber || toValue === 'auto') {
-                // Create animated value
-                entry.animation = entry.interpolation = entry.animation || new Animated.Value(fromValue)
-            } else if (isArray) {
-                // Create animated array
-                entry.animation = entry.interpolation = entry.animation || new Animated.Array(fromValue)
-            } else {
-                // Deal with interpolations
-                const previous = entry.interpolation && entry.interpolation._interpolation(defaultAnimationValue)
-                entry.animation = this.defaultAnimation
-                entry.interpolation = this.defaultAnimation.interpolate({
-                    range: [0, 1],
-                    output: [previous !== undefined ? previous : fromValue, value],
-                })
-            }
-
-            if (immediate && (immediate === true || immediate.indexOf(name) !== -1)) entry.animation.setValue(toValue)
-
-            entry.stopped = false
-            entry.start = cb => {
-                Animated.controller(entry.animation, { toValue, ...config }, impl).start(props => {
-                    if (props.finished) {
-                        this.animations[name].stopped = true
-                        if (Object.values(this.animations).every(animation => animation.stopped)) {
-                            const current = { ...this.props.from, ...this.props.to }
-                            onRest && onRest(current)
-                            cb && cb(current)
-                        }
-                    }
-                })
-            }
-            entry.stop = () => {
-                entry.stopped = true
-                entry.animation.stopAnimation()
-            }
-
-            this.interpolators[name] = entry.interpolation
-            return { ...acc, [name]: entry }
-        }, {})
-
-        const oldAnimatedProps = this.animatedProps
-        this.animatedProps = new Animated.AnimatedProps(this.interpolators, this.callback)
-        oldAnimatedProps && oldAnimatedProps.__detach()
-
-        if (inject) this.forceUpdate()
-        this.start()
-    }
-
-    start() {
-        return new Promise(res => this.getAnimations().forEach(animation => animation.start(res)))
-    }
-
-    stop() {
-        this.getAnimations().forEach(animation => animation.stop())
-    }
-
-    callback = () => {
-        if (this.props.onFrame) this.props.onFrame(this.animatedProps.__getValue())
-        !this.props.native && this.forceUpdate()
-    }
-
-    getAnimations() {
-        return Object.values(this.animations)
-    }
-
-    getValues() {
-        return this.animatedProps ? this.animatedProps.__getValue() : {}
-    }
-
-    getAnimatedValues() {
-        return this.props.native ? this.interpolators : this.getValues()
-    }
-
-    render() {
-        const { children, render, from, to, config, native, inject, ...extra } = this.props
-        const values = this.getAnimatedValues()
-        if (values && Object.keys(values).length) {
-            const animatedProps = { ...this.getAnimatedValues(), ...extra }
-            return render ? render({ ...animatedProps, children }) : children(animatedProps)
-        } else return null
->>>>>>> 4023434a
-    }
-    return render
-      ? render({ ...animatedProps, children })
-      : children(animatedProps)
+    const { children, render } = this.props
+    const values = this.getAnimatedValues()
+    if (values && Object.keys(values).length) {
+      const animatedProps = {
+        ...this.getAnimatedValues(),
+        ...this.getForwardProps(),
+      }
+      return render
+        ? render({ ...animatedProps, children })
+        : children(animatedProps)
+    } else return null
   }
 }