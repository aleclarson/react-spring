{
  "dist/addons.umd.js": {
    "bundled": 16027,
    "minified": 5898,
    "gzipped": 2150
  },
  "dist/web.umd.js": {
<<<<<<< HEAD
    "bundled": 89140,
    "minified": 36008,
    "gzipped": 12268
=======
    "bundled": 88805,
    "minified": 35804,
    "gzipped": 12255
>>>>>>> c4de57ef
  }
}<|MERGE_RESOLUTION|>--- conflicted
+++ resolved
@@ -5,14 +5,8 @@
     "gzipped": 2150
   },
   "dist/web.umd.js": {
-<<<<<<< HEAD
-    "bundled": 89140,
-    "minified": 36008,
-    "gzipped": 12268
-=======
-    "bundled": 88805,
-    "minified": 35804,
-    "gzipped": 12255
->>>>>>> c4de57ef
+    "bundled": 89000,
+    "minified": 35878,
+    "gzipped": 12277
   }
 }